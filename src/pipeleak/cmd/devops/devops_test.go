package devops

import (
	"testing"

	"github.com/stretchr/testify/assert"
)

func TestParseFileSize(t *testing.T) {
	tests := []struct {
		name     string
		input    string
		expected int64
	}{
		{
			name:     "parse megabytes",
			input:    "500Mb",
			expected: 500000000,
		},
		{
			name:     "parse gigabytes",
			input:    "2Gb",
			expected: 2000000000,
		},
		{
			name:     "parse kilobytes",
			input:    "1024Kb",
			expected: 1024000,
		},
		{
			name:     "parse bytes",
			input:    "1024",
			expected: 1024,
		},
	}

	for _, tt := range tests {
		t.Run(tt.name, func(t *testing.T) {
			result := parseFileSize(tt.input)
			assert.Equal(t, tt.expected, result)
		})
	}
}

func TestNewAzureDevOpsRootCmd(t *testing.T) {
	cmd := NewAzureDevOpsRootCmd()

	if cmd == nil {
		t.Fatal("Expected non-nil command")
	}

	if cmd.Use != "ad [command]" {
		t.Errorf("Expected Use to be 'ad [command]', got %q", cmd.Use)
	}

	if cmd.Short == "" {
		t.Error("Expected non-empty Short description")
	}

	if cmd.GroupID != "AzureDevOps" {
		t.Errorf("Expected GroupID 'AzureDevOps', got %q", cmd.GroupID)
	}

	if len(cmd.Commands()) < 1 {
		t.Errorf("Expected at least 1 subcommand, got %d", len(cmd.Commands()))
	}

	scanCmd := cmd.Commands()[0]
	if scanCmd.Use != "scan [no options!]" {
		t.Errorf("Expected first subcommand Use to be 'scan [no options!]', got %q", scanCmd.Use)
	}
}

func TestNewScanCmd(t *testing.T) {
	cmd := NewScanCmd()

	if cmd == nil {
		t.Fatal("Expected non-nil command")
	}

	if cmd.Use != "scan [no options!]" {
		t.Errorf("Expected Use to be 'scan [no options!]', got %q", cmd.Use)
	}

	if cmd.Short == "" {
		t.Error("Expected non-empty Short description")
	}

	if cmd.Long == "" {
		t.Error("Expected non-empty Long description")
	}

	if cmd.Example == "" {
		t.Error("Expected non-empty Example")
	}

	flags := cmd.Flags()
	persistentFlags := cmd.PersistentFlags()

	if flags.Lookup("token") == nil {
		t.Error("Expected 'token' flag to exist")
	}
	if flags.Lookup("organization") == nil {
		t.Error("Expected 'organization' flag to exist")
	}
	if flags.Lookup("project") == nil {
		t.Error("Expected 'project' flag to exist")
	}
	if flags.Lookup("confidence") == nil {
		t.Error("Expected 'confidence' flag to exist")
	}
	if persistentFlags.Lookup("threads") == nil {
		t.Error("Expected 'threads' persistent flag to exist")
	}
	if persistentFlags.Lookup("truffleHogVerification") == nil {
		t.Error("Expected 'truffleHogVerification' persistent flag to exist")
	}
	if persistentFlags.Lookup("maxBuilds") == nil {
		t.Error("Expected 'maxBuilds' persistent flag to exist")
	}
<<<<<<< HEAD
	if persistentFlags.Lookup("max-artifact-size") == nil {
		t.Error("Expected 'max-artifact-size' persistent flag to exist")
	}
	if persistentFlags.Lookup("verbose") == nil {
		t.Error("Expected 'verbose' persistent flag to exist")
	}
=======
>>>>>>> a2ef3ce6
}<|MERGE_RESOLUTION|>--- conflicted
+++ resolved
@@ -118,13 +118,7 @@
 	if persistentFlags.Lookup("maxBuilds") == nil {
 		t.Error("Expected 'maxBuilds' persistent flag to exist")
 	}
-<<<<<<< HEAD
 	if persistentFlags.Lookup("max-artifact-size") == nil {
 		t.Error("Expected 'max-artifact-size' persistent flag to exist")
 	}
-	if persistentFlags.Lookup("verbose") == nil {
-		t.Error("Expected 'verbose' persistent flag to exist")
-	}
-=======
->>>>>>> a2ef3ce6
 }