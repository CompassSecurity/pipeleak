--- conflicted
+++ resolved
@@ -17,11 +17,7 @@
 		Short: "Create a PoC for Renovate Autodiscovery misconfigurations exploitation",
 		Long:  "Create a project with a Renovate Bot configuration that will be picked up by an existing Renovate Bot user. The Renovate Bot will then execute a malicious Gradle wrapper script during Gradle wrapper updates, which you can customize in exploit.sh. This bypasses Renovate's script blocking that prevents npm lifecycle scripts from running.",
 		Example: `
-<<<<<<< HEAD
-# Create a project and invite the victim Renovate Bot user to it. Uses a malicious Gradle wrapper to execute arbitrary code during wrapper updates.
-=======
 # Create a project and invite the victim Renovate Bot user to it. Uses Gradle wrapper to execute arbitrary code during dependency updates.
->>>>>>> 48b1086e
 pipeleak gl renovate autodiscovery --token glpat-xxxxxxxxxxx --gitlab https://gitlab.mydomain.com --repo-name my-exploit-repo --username renovate-bot-user
 
 # Create a project with a CI/CD pipeline for local testing (requires setting RENOVATE_TOKEN as CI/CD variable)
