package cmd

import (
	"bytes"
	"context"
	"crypto/tls"
	"encoding/json"
	"io"
	"net/http"
	"net/url"
	"os"
	"path"
	"strconv"
	"strings"
	"time"

	"github.com/perimeterx/marshmallow"
	"github.com/rs/zerolog/log"
	"github.com/spf13/cobra"
	"github.com/wandb/parallel"
)

var (
	shodanJson string
)

type shodan struct {
	Module string `json:"module"`
}

type result struct {
	Hostnames []string `json:"hostnames"`
	Port      int      `json:"port"`
	IPString  string   `json:"ip_str"`
	Shodan    shodan   `json:"shodan"`
}

func NewShodanCmd() *cobra.Command {
	scanCmd := &cobra.Command{
		Use:   "shodan [no options!]",
		Short: "Find self-registerable gitlab instances from shodan output",
		Run:   Shodan,
	}

	scanCmd.Flags().StringVarP(&shodanJson, "json", "j", "", "Shodan search export JSON file path")
	err := scanCmd.MarkFlagRequired("json")
	if err != nil {
		log.Fatal().Stack().Err(err).Msg("Unable to parse shodan json flag")
	}

	scanCmd.PersistentFlags().BoolVarP(&verbose, "verbose", "v", false, "Verbose logging")
	return scanCmd
}

func Shodan(cmd *cobra.Command, args []string) {
	setLogLevel()

	jsonFile, err := os.Open(shodanJson)
	if err != nil {
		log.Fatal().Stack().Err(err)
	}
	defer jsonFile.Close()

	data, _ := io.ReadAll(jsonFile)
	ctx := context.Background()
	group := parallel.Unlimited(ctx)
	ctr := 0

	for _, line := range bytes.Split(data, []byte{'\n'}) {
		ctr = ctr + 1
		d := result{}
		_, err := marshmallow.Unmarshal(line, &d)
		if err != nil {
			log.Error().Stack().Err(err)
		} else {

			isHttps := true
			if strings.EqualFold("http", d.Shodan.Module) {
				isHttps = false
			}

			if len(d.Hostnames) == 0 {
				group.Go(func(ctx context.Context) {
					testHost(d.IPString, d.Port, isHttps)
				})
			} else {
				for _, hostname := range d.Hostnames {
					group.Go(func(ctx context.Context) {
						testHost(hostname, d.Port, isHttps)
					})
				}
			}
		}

	}

	group.Wait()
	log.Info().Int("nr", ctr).Msg("Tested number of Gitlab instances")
	log.Info().Msg("Done, Bye Bye 🏳️‍🌈🔥")
}

func testHost(hostname string, port int, https bool) {
	var url string
	if https {
		url = "https://" + hostname + ":" + strconv.Itoa(port)
	} else {
		url = "http://" + hostname + ":" + strconv.Itoa(port)
	}
<<<<<<< HEAD

	enabled, nrOfProjects := isRegistrationEnabled(url)
	if enabled {
		log.Info().Int("nrProjects", nrOfProjects).Str("url", url+"/explore").Msg("public projects")
=======
	registration, err := isRegistrationEnabled(url)
	nrOfProjects, err := checkNrPublicRepos(url)
	if err != nil {
		log.Error().Stack().Err(err)
	} else {
		log.Info().Bool("registration", registration).Int("nrProjects", nrOfProjects).Str("url", url+"/explore").Msg("")
>>>>>>> 1651ecb3
	}
}

func isRegistrationEnabled(base string) (bool, error) {
	u, err := url.Parse(base)
	if err != nil {
		return false, err
	}

	u.Path = path.Join(u.Path, "/users/somenotexistigusr/exists")
	s := u.String()

	tr := &http.Transport{
		TLSClientConfig: &tls.Config{InsecureSkipVerify: true},
	}
	client := &http.Client{Transport: tr, Timeout: 15 * time.Second}
	res, err := client.Get(s)

	if err != nil {
		return false, err
	}

	if res.StatusCode == 200 {
		resData, err := io.ReadAll(res.Body)
		if err != nil {
			return false, err
		}

		// sanity check to avoid false positives
		if strings.Contains(string(resData), "{\"exists\":false}") {
			return true, nil
		}

		log.Debug().Msg("Missed sanity check")
		return false, err
	} else {
		log.Debug().Int("http", res.StatusCode).Msg("Registration username test request")
		return false, nil
	}
}

func checkNrPublicRepos(base string) (int, error) {
	u, err := url.Parse(base)
	if err != nil {
		return 0, err
	}
	tr := &http.Transport{
		TLSClientConfig: &tls.Config{InsecureSkipVerify: true},
	}
	client := &http.Client{Transport: tr, Timeout: 15 * time.Second}
	u.Path = "/api/v4/projects"
	s := u.String()
	res, err := client.Get(s + "?per_page=100")
	if err != nil {
		return 0, err
	}

	if res.StatusCode == 200 {
		resData, err := io.ReadAll(res.Body)
		if err != nil {
			return 0, err
		}
		var val []map[string]interface{}
		if err := json.Unmarshal(resData, &val); err != nil {
			return 0, err
		}
		return len(val), nil
	}

	return 0, err
}<|MERGE_RESOLUTION|>--- conflicted
+++ resolved
@@ -106,19 +106,12 @@
 	} else {
 		url = "http://" + hostname + ":" + strconv.Itoa(port)
 	}
-<<<<<<< HEAD
-
-	enabled, nrOfProjects := isRegistrationEnabled(url)
-	if enabled {
-		log.Info().Int("nrProjects", nrOfProjects).Str("url", url+"/explore").Msg("public projects")
-=======
 	registration, err := isRegistrationEnabled(url)
 	nrOfProjects, err := checkNrPublicRepos(url)
 	if err != nil {
 		log.Error().Stack().Err(err)
 	} else {
 		log.Info().Bool("registration", registration).Int("nrProjects", nrOfProjects).Str("url", url+"/explore").Msg("")
->>>>>>> 1651ecb3
 	}
 }
 
