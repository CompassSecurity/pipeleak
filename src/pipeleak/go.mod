--- conflicted
+++ resolved
@@ -177,10 +177,6 @@
 	google.golang.org/genproto/googleapis/rpc v0.0.0-20250414145226-207652e42e2e // indirect
 	google.golang.org/grpc v1.71.1 // indirect
 	gopkg.in/square/go-jose.v2 v2.6.0 // indirect
-<<<<<<< HEAD
-	gopkg.in/tomb.v1 v1.0.0-20141024135613-dd632973f1e7 // indirect
-=======
->>>>>>> 80749b96
 )
 
 require (
@@ -196,17 +192,10 @@
 	github.com/perimeterx/marshmallow v1.1.5
 	github.com/spf13/pflag v1.0.6 // indirect
 	github.com/wandb/parallel v0.2.2
-<<<<<<< HEAD
-	golang.org/x/oauth2 v0.25.0 // indirect
-	golang.org/x/sys v0.32.0 // indirect
-	golang.org/x/time v0.10.0 // indirect
-	google.golang.org/protobuf v1.36.5 // indirect
-=======
 	golang.org/x/oauth2 v0.29.0 // indirect
 	golang.org/x/sys v0.32.0 // indirect
 	golang.org/x/time v0.11.0 // indirect
 	google.golang.org/protobuf v1.36.6 // indirect
->>>>>>> 80749b96
 	gopkg.in/headzoo/surf.v1 v1.0.1
 	gopkg.in/yaml.v3 v3.0.1
 )